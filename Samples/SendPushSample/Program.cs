﻿// Copyright (c) Microsoft Corporation. All rights reserved.
// Licensed under the MIT License. See License.txt in the project root for
// license information.

using System;
using System.Linq;
using System.Threading;
using System.Threading.Tasks;
using Microsoft.Azure.NotificationHubs;
using Microsoft.Azure.NotificationHubs.Messaging;
using Microsoft.Extensions.Configuration;

namespace SendPushSample
{
    class Program
    {
        private const string GcmSampleNotificationContent = "{\"data\":{\"message\":\"Notification Hub test notification from SDK sample\"}}";
        private const string GcmSampleSilentNotificationContent = "{ \"message\":{\"data\":{ \"Nick\": \"Mario\", \"body\": \"great match!\", \"Room\": \"PortugalVSDenmark\" } }}";
        private const string AppleSampleNotificationContent = "{\"aps\":{\"alert\":\"Notification Hub test notification from SDK sample\"}}";
        private const string AppleSampleSilentNotificationContent = "{\"aps\":{\"content-available\":1}, \"foo\": 2 }";

        static async Task Main(string[] args)
        {
            // Getting connection key from the new resource
            var config = LoadConfiguration(args);
            var nhClient = NotificationHubClient.CreateClientFromConnectionString(config.PrimaryConnectionString, config.HubName);

            // Register some fake devices
            var gcmDeviceId = Guid.NewGuid().ToString();
            var gcmInstallation = new Installation
            {
                InstallationId = "fake-gcm-install-id",
                Platform = NotificationPlatform.Gcm,
                PushChannel = gcmDeviceId,
                PushChannelExpired = false,
                Tags = new [] { "gcm" }
            };
            await nhClient.CreateOrUpdateInstallationAsync(gcmInstallation);
            
            var appleDeviceId = "00fc13adff785122b4ad28809a3420982341241421348097878e577c991de8f0";
            var apnsInstallation = new Installation
            {
                InstallationId = "fake-apns-install-id",
                Platform = NotificationPlatform.Apns,
                PushChannel = appleDeviceId,
                PushChannelExpired = false,
                Tags = new [] { "apns" }
            };
            await nhClient.CreateOrUpdateInstallationAsync(apnsInstallation);

<<<<<<< HEAD
            // Send notifications to all users
            var outcomeGcm = await nhClient.SendGcmNativeNotificationAsync(GcmSampleNotificationContent);
            var outcomeSilentGcm = await nhClient.SendGcmNativeNotificationAsync(GcmSampleSilentNotificationContent);
            var outcomeApns = await nhClient.SendAppleNativeNotificationAsync(AppleSampleNotificationContent);
            var outcomeSilentApns = await nhClient.SendAppleNativeNotificationAsync(AppleSampleSilentNotificationContent);

            // Send notifications by tag
            var outcomeGcmByTag = await nhClient.SendGcmNativeNotificationAsync(GcmSampleNotificationContent, "gcm");
            var outcomeApnsByTag = await nhClient.SendAppleNativeNotificationAsync(AppleSampleNotificationContent, "apns");

            // Send notifications by deviceId
            var outcomeGcmByDeviceId = await nhClient.SendDirectNotificationAsync(CreateGcmNotification(), gcmDeviceId);
            var outcomeApnsByDeviceId = await nhClient.SendDirectNotificationAsync(CreateApnsNotification(), appleDeviceId);

            // Gather send outcome
            var gcmOutcomeDetails = await WaitForThePushStatusAsync("GCM", nhClient, outcomeGcm);
            var gcmSilentOutcomeDetails = await WaitForThePushStatusAsync("GCM", nhClient, outcomeSilentGcm);
            var apnsOutcomeDetails = await WaitForThePushStatusAsync("APNS", nhClient, outcomeApns);
            var apnsSilentOutcomeDetails = await WaitForThePushStatusAsync("APNS", nhClient, outcomeSilentApns);
            var gcmTagOutcomeDetails = await WaitForThePushStatusAsync("GCM Tags", nhClient, outcomeGcmByTag);
            var apnsTagOutcomeDetails = await WaitForThePushStatusAsync("APNS Tags", nhClient, outcomeApnsByTag);
            var gcmDirectSendOutcomeDetails = await WaitForThePushStatusAsync("GCM direct", nhClient, outcomeGcmByDeviceId);
            var apnsDirectSendOutcomeDetails = await WaitForThePushStatusAsync("APNS direct", nhClient, outcomeApnsByDeviceId);

            PrintPushOutcome("GCM", gcmOutcomeDetails, gcmOutcomeDetails.GcmOutcomeCounts);
            PrintPushOutcome("GCM Silent ", gcmSilentOutcomeDetails, gcmSilentOutcomeDetails.GcmOutcomeCounts);
            PrintPushOutcome("APNS", apnsOutcomeDetails, apnsOutcomeDetails.ApnsOutcomeCounts);
            PrintPushOutcome("APNS Silent", apnsSilentOutcomeDetails, apnsSilentOutcomeDetails.ApnsOutcomeCounts);
            PrintPushOutcome("GCM Tags", gcmTagOutcomeDetails, gcmTagOutcomeDetails.GcmOutcomeCounts);
            PrintPushOutcome("APNS Tags", apnsTagOutcomeDetails, apnsTagOutcomeDetails.ApnsOutcomeCounts);
            PrintPushOutcome("GCM Direct", gcmDirectSendOutcomeDetails, gcmDirectSendOutcomeDetails.ApnsOutcomeCounts);
            PrintPushOutcome("APNS Direct", apnsDirectSendOutcomeDetails, apnsDirectSendOutcomeDetails.ApnsOutcomeCounts);
=======
            
            switch ((SampleConfiguration.Operation)Enum.Parse(typeof(SampleConfiguration.Operation), config.SendType))
            {
                case SampleConfiguration.Operation.Broadcast:
                    // Send notifications to all users
                    var outcomeGcm = await nhClient.SendGcmNativeNotificationAsync(GcmSampleNotificationContent);
                    var outcomeApns = await nhClient.SendAppleNativeNotificationAsync(AppleSampleNotificationContent);
                    // Gather send outcome
                    var gcmOutcomeDetails = await WaitForThePushStatusAsync("GCM", nhClient, outcomeGcm);
                    var apnsOutcomeDetails = await WaitForThePushStatusAsync("APNS", nhClient, outcomeApns);
                    PrintPushOutcome("GCM", gcmOutcomeDetails, gcmOutcomeDetails.GcmOutcomeCounts);
                    PrintPushOutcome("APNS", apnsOutcomeDetails, apnsOutcomeDetails.ApnsOutcomeCounts);
                    break;
                case SampleConfiguration.Operation.SendByTag:
                    // Send notifications by tag
                    var outcomeGcmByTag = await nhClient.SendGcmNativeNotificationAsync(GcmSampleNotificationContent, config.Tag ?? "gcm");
                    var outcomeApnsByTag = await nhClient.SendAppleNativeNotificationAsync(AppleSampleNotificationContent, config.Tag ?? "apns");
                    // Gather send outcome
                    var gcmTagOutcomeDetails = await WaitForThePushStatusAsync("GCM Tags", nhClient, outcomeGcmByTag);
                    var apnsTagOutcomeDetails = await WaitForThePushStatusAsync("APNS Tags", nhClient, outcomeApnsByTag);
                    PrintPushOutcome("GCM Tags", gcmTagOutcomeDetails, gcmTagOutcomeDetails.GcmOutcomeCounts);
                    PrintPushOutcome("APNS Tags", apnsTagOutcomeDetails, apnsTagOutcomeDetails.ApnsOutcomeCounts);
                    break;
                case SampleConfiguration.Operation.SendByDevice:
                    // Send notifications by deviceId
                    var outcomeGcmByDeviceId = await nhClient.SendDirectNotificationAsync(CreateGcmNotification(), config.GcmDeviceId ?? gcmDeviceId);
                    var outcomeApnsByDeviceId = await nhClient.SendDirectNotificationAsync(CreateApnsNotification(), config.AppleDeviceId ?? appleDeviceId);
                    // Gather send outcome
                    var gcmDirectSendOutcomeDetails = await WaitForThePushStatusAsync("GCM direct", nhClient, outcomeGcmByDeviceId);
                    var apnsDirectSendOutcomeDetails = await WaitForThePushStatusAsync("APNS direct", nhClient, outcomeApnsByDeviceId);
                    PrintPushOutcome("GCM Direct", gcmDirectSendOutcomeDetails, gcmDirectSendOutcomeDetails.ApnsOutcomeCounts);
                    PrintPushOutcome("APNS Direct", apnsDirectSendOutcomeDetails, apnsDirectSendOutcomeDetails.ApnsOutcomeCounts);
                    break;
                default:
                    Console.WriteLine("Invalid Sendtype");
                    break;
            }
>>>>>>> 7fee11b1
        }

        private static Notification CreateGcmNotification()
        {
            return new GcmNotification(GcmSampleNotificationContent);
        }

        private static Notification CreateApnsNotification()
        {
            return new AppleNotification(AppleSampleNotificationContent);
        }

        private static async Task<NotificationDetails> WaitForThePushStatusAsync(string pnsType, NotificationHubClient nhClient, NotificationOutcome notificationOutcome) 
        {
            var notificationId = notificationOutcome.NotificationId;
            var state = NotificationOutcomeState.Enqueued;
            var count = 0;
            NotificationDetails outcomeDetails = null;
            while ((state == NotificationOutcomeState.Enqueued || state == NotificationOutcomeState.Processing) && ++count < 10)
            {
                try
                {
                    Console.WriteLine($"{pnsType} status: {state}");
                    outcomeDetails = await nhClient.GetNotificationOutcomeDetailsAsync(notificationId);
                    state = outcomeDetails.State;
                }
                catch (MessagingEntityNotFoundException)
                {
                    // It's possible for the notification to not yet be enqueued, so we may have to swallow an exception
                    // until it's ready to give us a new state.
                }
                Thread.Sleep(1000);                                                
            }
            return outcomeDetails;
        }

        private static void PrintPushOutcome(string pnsType, NotificationDetails details, NotificationOutcomeCollection collection)
        {
            if (collection != null) 
            {
                Console.WriteLine($"{pnsType} outcome: " + string.Join(",", collection.Select(kv => $"{kv.Key}:{kv.Value}")));    
            }
            else 
            {
                Console.WriteLine($"{pnsType} no outcomes.");
            }
            Console.WriteLine($"{pnsType} error details URL: {details.PnsErrorDetailsUri}");
        }

        private static SampleConfiguration LoadConfiguration(string[] args) 
        {
            ConfigurationBuilder configurationBuilder = new ConfigurationBuilder();
            configurationBuilder.AddJsonFile("config.json", true);
            configurationBuilder.AddCommandLine(args);
            var configRoot = configurationBuilder.Build();
            var sampleConfig = new SampleConfiguration();
            configRoot.Bind(sampleConfig);
            return sampleConfig;
        }
    }
}<|MERGE_RESOLUTION|>--- conflicted
+++ resolved
@@ -48,52 +48,24 @@
             };
             await nhClient.CreateOrUpdateInstallationAsync(apnsInstallation);
 
-<<<<<<< HEAD
-            // Send notifications to all users
-            var outcomeGcm = await nhClient.SendGcmNativeNotificationAsync(GcmSampleNotificationContent);
-            var outcomeSilentGcm = await nhClient.SendGcmNativeNotificationAsync(GcmSampleSilentNotificationContent);
-            var outcomeApns = await nhClient.SendAppleNativeNotificationAsync(AppleSampleNotificationContent);
-            var outcomeSilentApns = await nhClient.SendAppleNativeNotificationAsync(AppleSampleSilentNotificationContent);
-
-            // Send notifications by tag
-            var outcomeGcmByTag = await nhClient.SendGcmNativeNotificationAsync(GcmSampleNotificationContent, "gcm");
-            var outcomeApnsByTag = await nhClient.SendAppleNativeNotificationAsync(AppleSampleNotificationContent, "apns");
-
-            // Send notifications by deviceId
-            var outcomeGcmByDeviceId = await nhClient.SendDirectNotificationAsync(CreateGcmNotification(), gcmDeviceId);
-            var outcomeApnsByDeviceId = await nhClient.SendDirectNotificationAsync(CreateApnsNotification(), appleDeviceId);
-
-            // Gather send outcome
-            var gcmOutcomeDetails = await WaitForThePushStatusAsync("GCM", nhClient, outcomeGcm);
-            var gcmSilentOutcomeDetails = await WaitForThePushStatusAsync("GCM", nhClient, outcomeSilentGcm);
-            var apnsOutcomeDetails = await WaitForThePushStatusAsync("APNS", nhClient, outcomeApns);
-            var apnsSilentOutcomeDetails = await WaitForThePushStatusAsync("APNS", nhClient, outcomeSilentApns);
-            var gcmTagOutcomeDetails = await WaitForThePushStatusAsync("GCM Tags", nhClient, outcomeGcmByTag);
-            var apnsTagOutcomeDetails = await WaitForThePushStatusAsync("APNS Tags", nhClient, outcomeApnsByTag);
-            var gcmDirectSendOutcomeDetails = await WaitForThePushStatusAsync("GCM direct", nhClient, outcomeGcmByDeviceId);
-            var apnsDirectSendOutcomeDetails = await WaitForThePushStatusAsync("APNS direct", nhClient, outcomeApnsByDeviceId);
-
-            PrintPushOutcome("GCM", gcmOutcomeDetails, gcmOutcomeDetails.GcmOutcomeCounts);
-            PrintPushOutcome("GCM Silent ", gcmSilentOutcomeDetails, gcmSilentOutcomeDetails.GcmOutcomeCounts);
-            PrintPushOutcome("APNS", apnsOutcomeDetails, apnsOutcomeDetails.ApnsOutcomeCounts);
-            PrintPushOutcome("APNS Silent", apnsSilentOutcomeDetails, apnsSilentOutcomeDetails.ApnsOutcomeCounts);
-            PrintPushOutcome("GCM Tags", gcmTagOutcomeDetails, gcmTagOutcomeDetails.GcmOutcomeCounts);
-            PrintPushOutcome("APNS Tags", apnsTagOutcomeDetails, apnsTagOutcomeDetails.ApnsOutcomeCounts);
-            PrintPushOutcome("GCM Direct", gcmDirectSendOutcomeDetails, gcmDirectSendOutcomeDetails.ApnsOutcomeCounts);
-            PrintPushOutcome("APNS Direct", apnsDirectSendOutcomeDetails, apnsDirectSendOutcomeDetails.ApnsOutcomeCounts);
-=======
-            
             switch ((SampleConfiguration.Operation)Enum.Parse(typeof(SampleConfiguration.Operation), config.SendType))
             {
                 case SampleConfiguration.Operation.Broadcast:
                     // Send notifications to all users
                     var outcomeGcm = await nhClient.SendGcmNativeNotificationAsync(GcmSampleNotificationContent);
+                    var outcomeSilentGcm = await nhClient.SendGcmNativeNotificationAsync(GcmSampleSilentNotificationContent);
                     var outcomeApns = await nhClient.SendAppleNativeNotificationAsync(AppleSampleNotificationContent);
+                    var outcomeSilentApns = await nhClient.SendAppleNativeNotificationAsync(AppleSampleSilentNotificationContent);
+
                     // Gather send outcome
                     var gcmOutcomeDetails = await WaitForThePushStatusAsync("GCM", nhClient, outcomeGcm);
+                    var gcmSilentOutcomeDetails = await WaitForThePushStatusAsync("GCM", nhClient, outcomeSilentGcm);
                     var apnsOutcomeDetails = await WaitForThePushStatusAsync("APNS", nhClient, outcomeApns);
+                    var apnsSilentOutcomeDetails = await WaitForThePushStatusAsync("APNS", nhClient, outcomeSilentApns);
                     PrintPushOutcome("GCM", gcmOutcomeDetails, gcmOutcomeDetails.GcmOutcomeCounts);
+                    PrintPushOutcome("GCM Silent ", gcmSilentOutcomeDetails, gcmSilentOutcomeDetails.GcmOutcomeCounts);
                     PrintPushOutcome("APNS", apnsOutcomeDetails, apnsOutcomeDetails.ApnsOutcomeCounts);
+                    PrintPushOutcome("APNS Silent", apnsSilentOutcomeDetails, apnsSilentOutcomeDetails.ApnsOutcomeCounts);
                     break;
                 case SampleConfiguration.Operation.SendByTag:
                     // Send notifications by tag
@@ -119,7 +91,6 @@
                     Console.WriteLine("Invalid Sendtype");
                     break;
             }
->>>>>>> 7fee11b1
         }
 
         private static Notification CreateGcmNotification()
