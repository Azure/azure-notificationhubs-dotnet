--- conflicted
+++ resolved
@@ -9,12 +9,9 @@
 
 namespace Microsoft.Azure.NotificationHubs.Auth
 {
-<<<<<<< HEAD
-=======
     /// <summary>
     /// Represents a token provider.
     /// </summary>
->>>>>>> ac11b9d7
     public abstract class TokenProvider : IDisposable
     {
         private readonly IMemoryCache _tokenCache;
